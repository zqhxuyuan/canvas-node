[package]
name = "canvas-node"
version = "0.1.0"
authors = ["Canvas"]
build = "build.rs"
edition = "2018"

[package.metadata.docs.rs]
targets = ["x86_64-unknown-linux-gnu"]

[dependencies]
structopt = "0.3.8"
hex-literal = "0.2.1"

sc-cli = { version = "0.9.0", git = "https://github.com/paritytech/substrate", package = "sc-cli", features = ["wasmtime"] }
sp-core = { git = "https://github.com/paritytech/substrate", package = "sp-core" }
sc-executor = { version = "0.9.0", git = "https://github.com/paritytech/substrate", package = "sc-executor", features = ["wasmtime"] }
sc-service = { version = "0.9.0", git = "https://github.com/paritytech/substrate", package = "sc-service", features = ["wasmtime"] }
<<<<<<< HEAD
=======
sc-telemetry = { git = "https://github.com/paritytech/substrate", package = "sc-telemetry" }
>>>>>>> 4de48300
sp-inherents = { git = "https://github.com/paritytech/substrate", package = "sp-inherents" }
sc-transaction-pool = { git = "https://github.com/paritytech/substrate", package = "sc-transaction-pool" }
sp-transaction-pool = { git = "https://github.com/paritytech/substrate", package = "sp-transaction-pool" }
sc-consensus-aura = { git = "https://github.com/paritytech/substrate", package = "sc-consensus-aura" }
sp-consensus-aura = { git = "https://github.com/paritytech/substrate", package = "sp-consensus-aura" }
sp-consensus = { git = "https://github.com/paritytech/substrate", package = "sp-consensus" }
sc-consensus = { git = "https://github.com/paritytech/substrate", package = "sc-consensus" }
sc-finality-grandpa = { git = "https://github.com/paritytech/substrate", package = "sc-finality-grandpa" }
sp-finality-grandpa = { git = "https://github.com/paritytech/substrate", package = "sp-finality-grandpa" }
sc-client-api = { git = "https://github.com/paritytech/substrate", package = "sc-client-api" }
sp-runtime = { git = "https://github.com/paritytech/substrate", package = "sp-runtime" }
pallet-contracts = { git = "https://github.com/paritytech/substrate", package = "pallet-contracts" }

# These dependencies are used for the node's RPCs
jsonrpc-core = "15.1.0"
sc-rpc = { git = "https://github.com/paritytech/substrate", package = "sc-rpc" }
sp-api = { git = "https://github.com/paritytech/substrate", package = "sp-api" }
sc-rpc-api = { git = "https://github.com/paritytech/substrate", package = "sc-rpc-api" }
sp-blockchain = { git = "https://github.com/paritytech/substrate", package = "sp-blockchain" }
sp-block-builder = { git = "https://github.com/paritytech/substrate", package = "sp-block-builder" }
sc-basic-authorship = { git = "https://github.com/paritytech/substrate", package = "sc-basic-authorship" }
substrate-frame-rpc-system = { git = "https://github.com/paritytech/substrate", package = "substrate-frame-rpc-system" }
pallet-transaction-payment-rpc = { git = "https://github.com/paritytech/substrate", package = "pallet-transaction-payment-rpc" }
pallet-contracts-rpc = { git = "https://github.com/paritytech/substrate", package = "pallet-contracts-rpc" }

canvas-runtime = { version = "0.1.0", path = "../runtime" }

[build-dependencies]
substrate-build-script-utils = { git = "https://github.com/paritytech/substrate", package = "substrate-build-script-utils" }

[[bin]]
name = "canvas"
path = "src/main.rs"<|MERGE_RESOLUTION|>--- conflicted
+++ resolved
@@ -16,10 +16,7 @@
 sp-core = { git = "https://github.com/paritytech/substrate", package = "sp-core" }
 sc-executor = { version = "0.9.0", git = "https://github.com/paritytech/substrate", package = "sc-executor", features = ["wasmtime"] }
 sc-service = { version = "0.9.0", git = "https://github.com/paritytech/substrate", package = "sc-service", features = ["wasmtime"] }
-<<<<<<< HEAD
-=======
 sc-telemetry = { git = "https://github.com/paritytech/substrate", package = "sc-telemetry" }
->>>>>>> 4de48300
 sp-inherents = { git = "https://github.com/paritytech/substrate", package = "sp-inherents" }
 sc-transaction-pool = { git = "https://github.com/paritytech/substrate", package = "sc-transaction-pool" }
 sp-transaction-pool = { git = "https://github.com/paritytech/substrate", package = "sp-transaction-pool" }
